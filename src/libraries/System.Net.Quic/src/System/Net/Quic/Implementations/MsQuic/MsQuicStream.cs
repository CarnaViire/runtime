// Licensed to the .NET Foundation under one or more agreements.
// The .NET Foundation licenses this file to you under the MIT license.

using System.Buffers;
using System.Collections.Generic;
using System.Diagnostics;
using System.Net.Quic.Implementations.MsQuic.Internal;
using System.Runtime.ExceptionServices;
using System.Runtime.InteropServices;
using System.Threading;
using System.Threading.Tasks;
using static System.Net.Quic.Implementations.MsQuic.Internal.MsQuicNativeMethods;

namespace System.Net.Quic.Implementations.MsQuic
{
    internal sealed class MsQuicStream : QuicStreamProvider
    {
        // Delegate that wraps the static function that will be called when receiving an event.
        internal static readonly StreamCallbackDelegate s_streamDelegate = new StreamCallbackDelegate(NativeCallbackHandler);

        private readonly State _state = new State();

        private readonly bool _canRead;
        private readonly bool _canWrite;

        // Backing for StreamId
        private long _streamId = -1;

        private int _disposed;

        private sealed class State
        {
            public SafeMsQuicStreamHandle Handle = null!; // set in ctor.
            public GCHandle StateGCHandle;
            public MsQuicConnection.State ConnectionState = null!; // set in ctor.

            public ReadState ReadState;

            // set when ReadState.Aborted:
            public long ReadErrorCode = -1;

            // filled when ReadState.BuffersAvailable:
            public QuicBuffer[] ReceiveQuicBuffers = Array.Empty<QuicBuffer>();
            public int ReceiveQuicBuffersCount;
            public int ReceiveQuicBuffersTotalBytes;

            // set when ReadState.PendingRead:
            public Memory<byte> ReceiveUserBuffer;
            public CancellationTokenRegistration ReceiveCancellationRegistration;
            public MsQuicStream? RootedReceiveStream; // roots the stream in the pinned state to prevent GC during an async read I/O.
            public readonly ResettableCompletionSource<int> ReceiveResettableCompletionSource = new ResettableCompletionSource<int>();

            public SendState SendState;
            public long SendErrorCode = -1;

            // Buffers to hold during a call to send.
            public MemoryHandle[] BufferArrays = new MemoryHandle[1];
            public IntPtr SendQuicBuffers;
            public int SendBufferMaxCount;
            public int SendBufferCount;

            // Resettable completions to be used for multiple calls to send.
            public readonly ResettableCompletionSource<uint> SendResettableCompletionSource = new ResettableCompletionSource<uint>();

            public ShutdownWriteState ShutdownWriteState;

            // Set once writes have been shutdown.
            public readonly TaskCompletionSource ShutdownWriteCompletionSource = new TaskCompletionSource(TaskCreationOptions.RunContinuationsAsynchronously);

            public ShutdownState ShutdownState;
            public int ShutdownDone;

            // Set once stream have been shutdown.
            public readonly TaskCompletionSource ShutdownCompletionSource = new TaskCompletionSource(TaskCreationOptions.RunContinuationsAsynchronously);

            public void Cleanup()
            {
                if (NetEventSource.Log.IsEnabled()) NetEventSource.Info(this, $"{TraceId()} releasing handles.");

                ShutdownState = ShutdownState.Finished;
                CleanupSendState(this);
                Handle?.Dispose();
                Marshal.FreeHGlobal(SendQuicBuffers);
                SendQuicBuffers = IntPtr.Zero;
                if (StateGCHandle.IsAllocated) StateGCHandle.Free();
                ConnectionState?.RemoveStream(null);
            }

            internal string TraceId()
            {
                return $"[MsQuicStream#{this.GetHashCode()}/{Handle?.DangerousGetHandle():x}]";
            }
        }

        internal string TraceId() => _state.TraceId();

        // inbound.
        internal MsQuicStream(MsQuicConnection.State connectionState, SafeMsQuicStreamHandle streamHandle, QUIC_STREAM_OPEN_FLAGS flags)
        {
            _state.Handle = streamHandle;
            _canRead = true;
            _canWrite = !flags.HasFlag(QUIC_STREAM_OPEN_FLAGS.UNIDIRECTIONAL);
            if (!_canWrite)
            {
                _state.SendState = SendState.Closed;
            }

            _state.StateGCHandle = GCHandle.Alloc(_state);
            try
            {
                MsQuicApi.Api.SetCallbackHandlerDelegate(
                    _state.Handle,
                    s_streamDelegate,
                    GCHandle.ToIntPtr(_state.StateGCHandle));
            }
            catch
            {
                _state.StateGCHandle.Free();
                throw;
            }

            if (!connectionState.TryAddStream(this))
            {
                _state.StateGCHandle.Free();
                throw new ObjectDisposedException(nameof(QuicConnection));
            }

            _state.ConnectionState = connectionState;

            if (NetEventSource.Log.IsEnabled())
            {
                NetEventSource.Info(
                    _state,
                    $"{TraceId()} inbound {(flags.HasFlag(QUIC_STREAM_OPEN_FLAGS.UNIDIRECTIONAL) ? "uni" : "bi")}directional stream created " +
                        $"in {_state.ConnectionState.TraceId()}.");
            }
        }

        // outbound.
        internal MsQuicStream(MsQuicConnection.State connectionState, QUIC_STREAM_OPEN_FLAGS flags)
        {
            Debug.Assert(connectionState.Handle != null);

            _canRead = !flags.HasFlag(QUIC_STREAM_OPEN_FLAGS.UNIDIRECTIONAL);
            _canWrite = true;

            _state.StateGCHandle = GCHandle.Alloc(_state);
            if (!_canRead)
            {
                _state.ReadState = ReadState.Closed;
            }

            try
            {
                uint status = MsQuicApi.Api.StreamOpenDelegate(
                    connectionState.Handle,
                    flags,
                    s_streamDelegate,
                    GCHandle.ToIntPtr(_state.StateGCHandle),
                    out _state.Handle);

                QuicExceptionHelpers.ThrowIfFailed(status, "Failed to open stream to peer.");

                status = MsQuicApi.Api.StreamStartDelegate(_state.Handle, QUIC_STREAM_START_FLAGS.FAIL_BLOCKED);
                QuicExceptionHelpers.ThrowIfFailed(status, "Could not start stream.");
            }
            catch
            {
                _state.Handle?.Dispose();
                _state.StateGCHandle.Free();
                throw;
            }

            if (!connectionState.TryAddStream(this))
            {
                _state.Handle?.Dispose();
                _state.StateGCHandle.Free();
                throw new ObjectDisposedException(nameof(QuicConnection));
            }

            _state.ConnectionState = connectionState;

            if (NetEventSource.Log.IsEnabled())
            {
                NetEventSource.Info(
                    _state,
                    $"{TraceId()} outbound {(flags.HasFlag(QUIC_STREAM_OPEN_FLAGS.UNIDIRECTIONAL) ? "uni" : "bi")}directional stream created " +
                        $"in {_state.ConnectionState.TraceId()}.");
            }
        }

        internal override bool CanRead => _disposed == 0 && _canRead;

        internal override bool CanWrite => _disposed == 0 && _canWrite;

        internal override long StreamId
        {
            get
            {
                ThrowIfDisposed();

                if (_streamId == -1)
                {
                    _streamId = GetStreamId();
                }

                return _streamId;
            }
        }

        internal override ValueTask WriteAsync(ReadOnlyMemory<byte> buffer, CancellationToken cancellationToken = default)
        {
            return WriteAsync(buffer, endStream: false, cancellationToken);
        }

        internal override ValueTask WriteAsync(ReadOnlySequence<byte> buffers, CancellationToken cancellationToken = default)
        {
            return WriteAsync(buffers, endStream: false, cancellationToken);
        }

        internal override async ValueTask WriteAsync(ReadOnlySequence<byte> buffers, bool endStream, CancellationToken cancellationToken = default)
        {
            ThrowIfDisposed();

            using CancellationTokenRegistration registration = HandleWriteStartState(cancellationToken);

            await SendReadOnlySequenceAsync(buffers, endStream ? QUIC_SEND_FLAGS.FIN : QUIC_SEND_FLAGS.NONE).ConfigureAwait(false);

            HandleWriteCompletedState();
        }

        internal override ValueTask WriteAsync(ReadOnlyMemory<ReadOnlyMemory<byte>> buffers, CancellationToken cancellationToken = default)
        {
            return WriteAsync(buffers, endStream: false, cancellationToken);
        }

        internal override async ValueTask WriteAsync(ReadOnlyMemory<ReadOnlyMemory<byte>> buffers, bool endStream, CancellationToken cancellationToken = default)
        {
            ThrowIfDisposed();

            using CancellationTokenRegistration registration = HandleWriteStartState(cancellationToken);

            await SendReadOnlyMemoryListAsync(buffers, endStream ? QUIC_SEND_FLAGS.FIN : QUIC_SEND_FLAGS.NONE).ConfigureAwait(false);

            HandleWriteCompletedState();
        }

        internal override async ValueTask WriteAsync(ReadOnlyMemory<byte> buffer, bool endStream, CancellationToken cancellationToken = default)
        {
            ThrowIfDisposed();

            using CancellationTokenRegistration registration = HandleWriteStartState(cancellationToken);

            await SendReadOnlyMemoryAsync(buffer, endStream ? QUIC_SEND_FLAGS.FIN : QUIC_SEND_FLAGS.NONE).ConfigureAwait(false);

            HandleWriteCompletedState();
        }

        private CancellationTokenRegistration HandleWriteStartState(CancellationToken cancellationToken)
        {
            if (_state.SendState == SendState.Closed)
            {
                throw new InvalidOperationException(SR.net_quic_writing_notallowed);
            }
            else if ( _state.SendState == SendState.Aborted)
            {
                if (_state.SendErrorCode != -1)
                {
                    throw new QuicStreamAbortedException(_state.SendErrorCode);
                }

                throw new OperationCanceledException(cancellationToken);
            }

            if (cancellationToken.IsCancellationRequested)
            {
                lock (_state)
                {
                    if (_state.SendState == SendState.None || _state.SendState == SendState.Pending)
                    {
                        _state.SendState = SendState.Aborted;
                    }
                }

                throw new OperationCanceledException(cancellationToken);
            }

            // if token was already cancelled, this would execute synchronously
            CancellationTokenRegistration registration = cancellationToken.UnsafeRegister(static (s, token) =>
            {
                var state = (State)s!;
                bool shouldComplete = false;

                lock (state)
                {
                    if (state.SendState == SendState.None || state.SendState == SendState.Pending)
                    {
                        state.SendState = SendState.Aborted;
                        shouldComplete = true;
                    }
                }

                if (shouldComplete)
                {
                    state.SendResettableCompletionSource.CompleteException(
                        ExceptionDispatchInfo.SetCurrentStackTrace(new OperationCanceledException("Write was canceled", token)));
                }
            }, _state);

            lock (_state)
            {
                if (_state.SendState == SendState.Aborted)
                {
                    cancellationToken.ThrowIfCancellationRequested();

                    if (_state.SendErrorCode != -1)
                    {
                        throw new QuicStreamAbortedException(_state.SendErrorCode);
                    }

                    throw new OperationCanceledException(SR.net_quic_sending_aborted);
                }
                else if (_state.SendState == SendState.ConnectionClosed)
                {
                    throw GetConnectionAbortedException(_state);
                }
            }

            return registration;
        }

        private void HandleWriteCompletedState()
        {
            lock (_state)
            {
                if (_state.SendState == SendState.Finished)
                {
                    _state.SendState = SendState.None;
                }
            }
        }

        private void HandleWriteFailedState()
        {
            lock (_state)
            {
                if (_state.SendState == SendState.Pending)
                {
                    _state.SendState = SendState.Finished;
                }
            }
        }

        internal override ValueTask<int> ReadAsync(Memory<byte> destination, CancellationToken cancellationToken = default)
        {
            ThrowIfDisposed();

            if (_state.ReadState == ReadState.Closed)
            {
                throw new InvalidOperationException(SR.net_quic_reading_notallowed);
            }

<<<<<<< HEAD
=======
            if (cancellationToken.IsCancellationRequested)
            {
                lock (_state)
                {
                    if (_state.ReadState == ReadState.None)
                    {
                        _state.ReadState = ReadState.Aborted;
                    }
                }

                throw new OperationCanceledException(cancellationToken);
            }

>>>>>>> e4cc8f9d
            if (NetEventSource.Log.IsEnabled())
            {
                NetEventSource.Info(_state, $"[Stream#{_state.GetHashCode()}] reading into Memory of '{destination.Length}' bytes.");
            }

            ReadState readState;
            long abortError = -1;
            bool canceledSynchronously = false;

            lock (_state)
            {
                readState = _state.ReadState;
                abortError = _state.ReadErrorCode;

                if (readState != ReadState.PendingRead && cancellationToken.IsCancellationRequested)
                {
                    readState = ReadState.Aborted;
                    _state.ReadState = ReadState.Aborted;
                    canceledSynchronously = true;
                }
                else if (readState == ReadState.None)
                {
                    Debug.Assert(_state.RootedReceiveStream is null);

                    _state.ReceiveUserBuffer = destination;
                    _state.RootedReceiveStream = this;
                    _state.ReadState = ReadState.PendingRead;

                    if (cancellationToken.CanBeCanceled)
                    {
                        _state.ReceiveCancellationRegistration = cancellationToken.UnsafeRegister(static (obj, token) =>
                        {
                            var state = (State)obj!;
                            bool completePendingRead;

                            lock (state)
                            {
                                completePendingRead = state.ReadState == ReadState.PendingRead;
                                state.RootedReceiveStream = null;
                                state.ReceiveUserBuffer = null;
                                state.ReadState = ReadState.Aborted;
                            }

                            if (completePendingRead)
                            {
                                state.ReceiveResettableCompletionSource.CompleteException(ExceptionDispatchInfo.SetCurrentStackTrace(new OperationCanceledException(token)));
                            }
                        }, _state);
                    }
                    else
                    {
                        _state.ReceiveCancellationRegistration = default;
                    }

                    return _state.ReceiveResettableCompletionSource.GetValueTask();
                }
                else if (readState == ReadState.IndividualReadComplete)
                {
                    _state.ReadState = ReadState.None;

                    int taken = CopyMsQuicBuffersToUserBuffer(_state.ReceiveQuicBuffers.AsSpan(0, _state.ReceiveQuicBuffersCount), destination.Span);
                    ReceiveComplete(taken);

                    if (taken != _state.ReceiveQuicBuffersTotalBytes)
                    {
                        // Need to re-enable receives because MsQuic will pause them when we don't consume the entire buffer.
                        EnableReceive();
                    }

                    return new ValueTask<int>(taken);
                }
            }

            Exception? ex = null;

            switch (readState)
            {
                case ReadState.ReadsCompleted:
                    return new ValueTask<int>(0);
                case ReadState.PendingRead:
                    ex = new InvalidOperationException("Only one read is supported at a time.");
                    break;
                case ReadState.Aborted:
                    ex =
                        canceledSynchronously ? new OperationCanceledException(cancellationToken) : // aborted by token being canceled before the async op started.
                        abortError == -1 ? new QuicOperationAbortedException() : // aborted by user via some other operation.
                        new QuicStreamAbortedException(abortError); // aborted by peer.

                    break;
                case ReadState.ConnectionClosed:
                default:
                    Debug.Assert(readState == ReadState.ConnectionClosed, $"{nameof(ReadState)} of '{readState}' is unaccounted for in {nameof(ReadAsync)}.");
                    ex = GetConnectionAbortedException(_state);
                    break;
            }

            return ValueTask.FromException<int>(ExceptionDispatchInfo.SetCurrentStackTrace(ex!));
        }

        /// <returns>The number of bytes copied.</returns>
        private static unsafe int CopyMsQuicBuffersToUserBuffer(ReadOnlySpan<QuicBuffer> sourceBuffers, Span<byte> destinationBuffer)
        {
            Debug.Assert(sourceBuffers.Length != 0);

            int originalDestinationLength = destinationBuffer.Length;
            QuicBuffer nativeBuffer;
            int takeLength = 0;
            int i = 0;

            do
            {
                nativeBuffer = sourceBuffers[i];
                takeLength = Math.Min((int)nativeBuffer.Length, destinationBuffer.Length);

                new Span<byte>(nativeBuffer.Buffer, takeLength).CopyTo(destinationBuffer);
                destinationBuffer = destinationBuffer.Slice(takeLength);
            }
            while (destinationBuffer.Length != 0 && ++i < sourceBuffers.Length);

            return originalDestinationLength - destinationBuffer.Length;
        }

        internal override void AbortRead(long errorCode)
        {
            ThrowIfDisposed();

            bool shouldComplete = false;
            lock (_state)
            {
                if (_state.ReadState == ReadState.PendingRead)
                {
                    shouldComplete = true;
                    _state.RootedReceiveStream = null;
                    _state.ReceiveUserBuffer = null;
                }
                if (_state.ReadState < ReadState.ReadsCompleted)
                {
                    _state.ReadState = ReadState.Aborted;
                }
            }

            if (shouldComplete)
            {
                _state.ReceiveResettableCompletionSource.CompleteException(
                    ExceptionDispatchInfo.SetCurrentStackTrace(new QuicOperationAbortedException("Read was aborted")));
            }

            StartShutdown(QUIC_STREAM_SHUTDOWN_FLAGS.ABORT_RECEIVE, errorCode);
        }

        internal override void AbortWrite(long errorCode)
        {
            ThrowIfDisposed();

            bool shouldComplete = false;

            lock (_state)
            {
                if (_state.SendState < SendState.Aborted)
                {
                    _state.SendState = SendState.Aborted;
                }

                if (_state.ShutdownWriteState == ShutdownWriteState.None)
                {
                    _state.ShutdownWriteState = ShutdownWriteState.Canceled;
                    shouldComplete = true;
                }
            }

            if (shouldComplete)
            {
                _state.ShutdownWriteCompletionSource.SetException(
                    ExceptionDispatchInfo.SetCurrentStackTrace(new QuicStreamAbortedException("Shutdown was aborted.", errorCode)));
            }

            StartShutdown(QUIC_STREAM_SHUTDOWN_FLAGS.ABORT_SEND, errorCode);
        }

        private void StartShutdown(QUIC_STREAM_SHUTDOWN_FLAGS flags, long errorCode)
        {
            uint status = MsQuicApi.Api.StreamShutdownDelegate(_state.Handle, flags, errorCode);
            QuicExceptionHelpers.ThrowIfFailed(status, "StreamShutdown failed.");
        }

        internal override async ValueTask ShutdownWriteCompleted(CancellationToken cancellationToken = default)
        {
            ThrowIfDisposed();

            lock (_state)
            {
                if (_state.ShutdownWriteState == ShutdownWriteState.ConnectionClosed)
                {
                    throw GetConnectionAbortedException(_state);
                }
            }

            // TODO do anything to stop writes?
            using CancellationTokenRegistration registration = cancellationToken.UnsafeRegister(static (s, token) =>
            {
                var state = (State)s!;
                bool shouldComplete = false;
                lock (state)
                {
                    if (state.ShutdownWriteState == ShutdownWriteState.None)
                    {
                        state.ShutdownWriteState = ShutdownWriteState.Canceled; // TODO: should we separate states for cancelling here vs calling Abort?
                        shouldComplete = true;
                    }
                }

                if (shouldComplete)
                {
                    state.ShutdownWriteCompletionSource.SetException(
                        ExceptionDispatchInfo.SetCurrentStackTrace(new OperationCanceledException("Wait for shutdown write was canceled", token)));
                }
            }, _state);

            await _state.ShutdownWriteCompletionSource.Task.ConfigureAwait(false);
        }

        internal override async ValueTask ShutdownCompleted(CancellationToken cancellationToken = default)
        {
            ThrowIfDisposed();

            lock (_state)
            {
                if (_state.ShutdownState == ShutdownState.ConnectionClosed)
                {
                    throw GetConnectionAbortedException(_state);
                }
            }

            // TODO do anything to stop writes?
            using CancellationTokenRegistration registration = cancellationToken.UnsafeRegister(static (s, token) =>
            {
                var state = (State)s!;
                bool shouldComplete = false;
                lock (state)
                {
                    if (state.ShutdownState == ShutdownState.None)
                    {
                        state.ShutdownState = ShutdownState.Canceled;
                        shouldComplete = true;
                    }
                }

                if (shouldComplete)
                {
                    state.ShutdownWriteCompletionSource.SetException(
                        ExceptionDispatchInfo.SetCurrentStackTrace(new OperationCanceledException("Wait for shutdown was canceled", token)));
                }
            }, _state);

            await _state.ShutdownCompletionSource.Task.ConfigureAwait(false);
        }

        internal override void Shutdown()
        {
            ThrowIfDisposed();

            lock (_state)
            {
                _state.SendState = SendState.Finished;
            }

            // it is ok to send shutdown several times, MsQuic will ignore it
            StartShutdown(QUIC_STREAM_SHUTDOWN_FLAGS.GRACEFUL, errorCode: 0);
        }

        // TODO consider removing sync-over-async with blocking calls.
        internal override int Read(Span<byte> buffer)
        {
            ThrowIfDisposed();
            byte[] rentedBuffer = ArrayPool<byte>.Shared.Rent(buffer.Length);
            try
            {
                int readLength = ReadAsync(new Memory<byte>(rentedBuffer, 0, buffer.Length)).AsTask().GetAwaiter().GetResult();
                rentedBuffer.AsSpan(0, readLength).CopyTo(buffer);
                return readLength;
            }
            finally
            {
                ArrayPool<byte>.Shared.Return(rentedBuffer);
            }
        }

        internal override void Write(ReadOnlySpan<byte> buffer)
        {
            ThrowIfDisposed();

            // TODO: optimize this.
            WriteAsync(buffer.ToArray()).AsTask().GetAwaiter().GetResult();
        }

        // MsQuic doesn't support explicit flushing
        internal override void Flush()
        {
            ThrowIfDisposed();
        }

        // MsQuic doesn't support explicit flushing
        internal override Task FlushAsync(CancellationToken cancellationToken = default)
        {
            ThrowIfDisposed();

            return Task.CompletedTask;
        }

        public override ValueTask DisposeAsync()
        {
            // TODO: perform a graceful shutdown and wait for completion?

            Dispose(true);
            return default;
        }

        public override void Dispose()
        {
            Dispose(true);
            GC.SuppressFinalize(this);
        }

        ~MsQuicStream()
        {
            Dispose(false);
        }

        private void Dispose(bool disposing)
        {
            int disposed = Interlocked.Exchange(ref _disposed, 1);
            if (disposed != 0)
            {
                return;
            }


            if (NetEventSource.Log.IsEnabled()) NetEventSource.Info(_state, $"{TraceId()} disposing {disposing}");

            bool callShutdown = false;
            bool abortRead = false;
            bool releaseHandles = false;
            lock (_state)
            {
                if (_state.SendState < SendState.Aborted)
                {
                    callShutdown = true;
                }

                if (_state.ReadState < ReadState.ReadsCompleted)
                {
                    abortRead = true;
                    _state.ReadState = ReadState.Aborted;
                }

                if (_state.ShutdownState == ShutdownState.None)
                {
                    _state.ShutdownState = ShutdownState.Pending;
                }

                // Check if we already got final event.
                releaseHandles = Interlocked.Exchange(ref _state.ShutdownDone, 1) == 2;
                if (releaseHandles)
                {
                    _state.ShutdownState = ShutdownState.Finished;
                }
            }

            if (callShutdown)
            {
                try
                {
                    // Handle race condition when stream can be closed handling SHUTDOWN_COMPLETE.
                    StartShutdown(QUIC_STREAM_SHUTDOWN_FLAGS.GRACEFUL, errorCode: 0);
                } catch (ObjectDisposedException) { };
            }

            if (abortRead)
            {
                try
                {
                    StartShutdown(QUIC_STREAM_SHUTDOWN_FLAGS.ABORT_RECEIVE, 0xffffffff);
                } catch (ObjectDisposedException) { };
            }

            if (releaseHandles)
            {
                _state.Cleanup();
            }

            if (NetEventSource.Log.IsEnabled()) NetEventSource.Info(_state, $"{TraceId()} disposed");
        }

        private void EnableReceive()
        {
            uint status = MsQuicApi.Api.StreamReceiveSetEnabledDelegate(_state.Handle, enabled: true);
            QuicExceptionHelpers.ThrowIfFailed(status, "StreamReceiveSetEnabled failed.");
        }

        private static uint NativeCallbackHandler(
            IntPtr stream,
            IntPtr context,
            ref StreamEvent streamEvent)
        {
            GCHandle gcHandle = GCHandle.FromIntPtr(context);
            Debug.Assert(gcHandle.IsAllocated);
            Debug.Assert(gcHandle.Target is not null);
            var state = (State)gcHandle.Target;

            return HandleEvent(state, ref streamEvent);
        }

        private static uint HandleEvent(State state, ref StreamEvent evt)
        {
            if (NetEventSource.Log.IsEnabled())
            {
                NetEventSource.Info(state, $"{state.TraceId()} received event {evt.Type}");
            }

            try
            {
                switch (evt.Type)
                {
                    // Stream has started.
                    // Will only be done for outbound streams (inbound streams have already started)
                    case QUIC_STREAM_EVENT_TYPE.START_COMPLETE:
                        return HandleEventStartComplete(state, ref evt);
                    // Received data on the stream
                    case QUIC_STREAM_EVENT_TYPE.RECEIVE:
                        return HandleEventRecv(state, ref evt);
                    // Send has completed.
                    // Contains a canceled bool to indicate if the send was canceled.
                    case QUIC_STREAM_EVENT_TYPE.SEND_COMPLETE:
                        return HandleEventSendComplete(state, ref evt);
                    // Peer has told us to shutdown the reading side of the stream.
                    case QUIC_STREAM_EVENT_TYPE.PEER_SEND_SHUTDOWN:
                        return HandleEventPeerSendShutdown(state);
                    // Peer has told us to abort the reading side of the stream.
                    case QUIC_STREAM_EVENT_TYPE.PEER_SEND_ABORTED:
                        return HandleEventPeerSendAborted(state, ref evt);
                    // Peer has stopped receiving data, don't send anymore.
                    case QUIC_STREAM_EVENT_TYPE.PEER_RECEIVE_ABORTED:
                        return HandleEventPeerRecvAborted(state, ref evt);
                    // Occurs when shutdown is completed for the send side.
                    // This only happens for shutdown on sending, not receiving
                    // Receive shutdown can only be abortive.
                    case QUIC_STREAM_EVENT_TYPE.SEND_SHUTDOWN_COMPLETE:
                        return HandleEventSendShutdownComplete(state, ref evt);
                    // Shutdown for both sending and receiving is completed.
                    case QUIC_STREAM_EVENT_TYPE.SHUTDOWN_COMPLETE:
                        return HandleEventShutdownComplete(state, ref evt);
                    default:
                        return MsQuicStatusCodes.Success;
                }
            }
            catch (Exception ex)
            {
                if (NetEventSource.Log.IsEnabled())
                {
                    NetEventSource.Error(state, $"[Stream#{state.GetHashCode()}] Exception occurred during handling {evt.Type} event: {ex}");
                }

                Debug.Fail($"[Stream#{state.GetHashCode()}] Exception occurred during handling {evt.Type} event: {ex}");

                return MsQuicStatusCodes.InternalError;
            }
        }

        private static unsafe uint HandleEventRecv(State state, ref StreamEvent evt)
        {
            ref StreamEventDataReceive receiveEvent = ref evt.Data.Receive;

            if (receiveEvent.BufferCount == 0)
            {
                // This is a 0-length receive that happens once reads are finished (via abort or otherwise).
                // State changes for this are handled elsewhere.
                return MsQuicStatusCodes.Success;
            }

            int readLength;

            bool shouldComplete = false;
            lock (state)
            {
                switch (state.ReadState)
                {
                    case ReadState.None:
                        // ReadAsync() hasn't been called yet. Stash the buffer so the next ReadAsync call completes synchronously.

                        if ((uint)state.ReceiveQuicBuffers.Length < receiveEvent.BufferCount)
                        {
                            QuicBuffer[] oldReceiveBuffers = state.ReceiveQuicBuffers;
                            state.ReceiveQuicBuffers = ArrayPool<QuicBuffer>.Shared.Rent((int)receiveEvent.BufferCount);

                            if (oldReceiveBuffers.Length != 0) // don't return Array.Empty.
                            {
                                ArrayPool<QuicBuffer>.Shared.Return(oldReceiveBuffers);
                            }
                        }

                        for (uint i = 0; i < receiveEvent.BufferCount; ++i)
                        {
                            state.ReceiveQuicBuffers[i] = receiveEvent.Buffers[i];
                        }

                        state.ReceiveQuicBuffersCount = (int)receiveEvent.BufferCount;
                        state.ReceiveQuicBuffersTotalBytes = checked((int)receiveEvent.TotalBufferLength);
                        state.ReadState = ReadState.IndividualReadComplete;
                        return MsQuicStatusCodes.Pending;
                    case ReadState.PendingRead:
                        // There is a pending ReadAsync().

                        state.ReceiveCancellationRegistration.Unregister();
                        shouldComplete = true;
                        state.RootedReceiveStream = null;
                        state.ReadState = ReadState.None;

                        readLength = CopyMsQuicBuffersToUserBuffer(new ReadOnlySpan<QuicBuffer>(receiveEvent.Buffers, (int)receiveEvent.BufferCount), state.ReceiveUserBuffer.Span);
                        state.ReceiveUserBuffer = null;
                        break;
                    default:
                        Debug.Assert(state.ReadState is ReadState.Aborted or ReadState.ConnectionClosed, $"Unexpected {nameof(ReadState)} '{state.ReadState}' in {nameof(HandleEventRecv)}.");

                        // There was a race between a user aborting the read stream and the callback being ran.
                        // This will eat any received data.
                        return MsQuicStatusCodes.Success;
                }
            }

            // We're completing a pending read.
            if (shouldComplete)
            {
                state.ReceiveResettableCompletionSource.Complete(readLength);
            }

            // Returning Success when the entire buffer hasn't been consumed will cause MsQuic to disable further receive events until EnableReceive() is called.
            // Returning Continue will cause a second receive event to fire immediately after this returns, but allows MsQuic to clean up its buffers.

            uint ret = (uint)readLength == receiveEvent.TotalBufferLength
                ? MsQuicStatusCodes.Success
                : MsQuicStatusCodes.Continue;

            receiveEvent.TotalBufferLength = (uint)readLength;
            return ret;
        }

        private static uint HandleEventPeerRecvAborted(State state, ref StreamEvent evt)
        {
            bool shouldComplete = false;
            lock (state)
            {
                if (state.SendState == SendState.None || state.SendState == SendState.Pending)
                {
                    shouldComplete = true;
                }
                state.SendState = SendState.Aborted;
                state.SendErrorCode = (long)evt.Data.PeerSendAborted.ErrorCode;
            }

            if (shouldComplete)
            {
                state.SendResettableCompletionSource.CompleteException(
                    ExceptionDispatchInfo.SetCurrentStackTrace(new QuicStreamAbortedException(state.SendErrorCode)));
            }

            return MsQuicStatusCodes.Success;
        }

        private static uint HandleEventStartComplete(State state, ref StreamEvent evt)
        {
            // TODO: We should probably check for a failure as indicated by the event data (or at least assert no failure if we aren't expecting it).
            // However, since there is no definition for START_COMPLETE event data currently, we can't do this right now.

            return MsQuicStatusCodes.Success;
        }

        private static uint HandleEventSendShutdownComplete(State state, ref StreamEvent evt)
        {
            bool shouldComplete = false;
            lock (state)
            {
                if (state.ShutdownWriteState == ShutdownWriteState.None)
                {
                    state.ShutdownWriteState = ShutdownWriteState.Finished;
                    shouldComplete = true;
                }
            }

            if (shouldComplete)
            {
                state.ShutdownWriteCompletionSource.SetResult();
            }

            return MsQuicStatusCodes.Success;
        }

        private static uint HandleEventShutdownComplete(State state, ref StreamEvent evt)
        {
            StreamEventDataShutdownComplete shutdownCompleteEvent = evt.Data.ShutdownComplete;

            if (shutdownCompleteEvent.ConnectionShutdown != 0)
            {
                return HandleEventConnectionClose(state);
            }

            bool shouldReadComplete = false;
            bool shouldShutdownWriteComplete = false;
            bool shouldShutdownComplete = false;

            lock (state)
            {
                // This event won't occur within the middle of a receive.
                if (NetEventSource.Log.IsEnabled()) NetEventSource.Info(state, $"[Stream#{state.GetHashCode()}] completing resettable event source.");

                if (state.ReadState == ReadState.PendingRead)
                {
                    shouldReadComplete = true;
                    state.RootedReceiveStream = null;
                    state.ReceiveUserBuffer = null;
                }
                if (state.ReadState < ReadState.ReadsCompleted)
                {
                    state.ReadState = ReadState.ReadsCompleted;
                }

                if (state.ShutdownWriteState == ShutdownWriteState.None)
                {
                    state.ShutdownWriteState = ShutdownWriteState.Finished;
                    shouldShutdownWriteComplete = true;
                }

                if (state.ShutdownState == ShutdownState.None)
                {
                    state.ShutdownState = ShutdownState.Finished;
                    shouldShutdownComplete = true;
                }
            }

            if (shouldReadComplete)
            {
                state.ReceiveResettableCompletionSource.Complete(0);
            }

            if (shouldShutdownWriteComplete)
            {
                state.ShutdownWriteCompletionSource.SetResult();
            }

            if (shouldShutdownComplete)
            {
                state.ShutdownCompletionSource.SetResult();
            }

            // Dispose was called before complete event.
            bool releaseHandles = Interlocked.Exchange(ref state.ShutdownDone, 2) == 1;
            if (releaseHandles)
            {
                state.Cleanup();
            }

            return MsQuicStatusCodes.Success;
        }

        private static uint HandleEventPeerSendAborted(State state, ref StreamEvent evt)
        {
            bool shouldComplete = false;
            lock (state)
            {
                if (state.ReadState == ReadState.PendingRead)
                {
                    shouldComplete = true;
                    state.RootedReceiveStream = null;
                    state.ReceiveUserBuffer = null;
                }
                state.ReadState = ReadState.Aborted;
                state.ReadErrorCode = (long)evt.Data.PeerSendAborted.ErrorCode;
            }

            if (shouldComplete)
            {
                state.ReceiveResettableCompletionSource.CompleteException(
                    ExceptionDispatchInfo.SetCurrentStackTrace(new QuicStreamAbortedException(state.ReadErrorCode)));
            }

            return MsQuicStatusCodes.Success;
        }

        private static uint HandleEventPeerSendShutdown(State state)
        {
            bool shouldComplete = false;

            lock (state)
            {
                // This event won't occur within the middle of a receive.
                if (NetEventSource.Log.IsEnabled()) NetEventSource.Info(state, $"[Stream#{state.GetHashCode()}] completing resettable event source.");

                if (state.ReadState == ReadState.PendingRead)
                {
                    shouldComplete = true;
                    state.RootedReceiveStream = null;
                    state.ReceiveUserBuffer = null;
                }
                if (state.ReadState < ReadState.ReadsCompleted)
                {
                    state.ReadState = ReadState.ReadsCompleted;
                }
            }

            if (shouldComplete)
            {
                state.ReceiveResettableCompletionSource.Complete(0);
            }

            return MsQuicStatusCodes.Success;
        }

        private static uint HandleEventSendComplete(State state, ref StreamEvent evt)
        {
            StreamEventDataSendComplete sendCompleteEvent = evt.Data.SendComplete;
            bool canceled = sendCompleteEvent.Canceled != 0;

            bool complete = false;

            lock (state)
            {
                if (state.SendState == SendState.Pending)
                {
                    state.SendState = SendState.Finished;
                    complete = true;
                }

                if (canceled)
                {
                    state.SendState = SendState.Aborted;
                }
            }

            if (complete)
            {
                CleanupSendState(state);

                if (!canceled)
                {
                    state.SendResettableCompletionSource.Complete(MsQuicStatusCodes.Success);
                }
                else
                {
                    state.SendResettableCompletionSource.CompleteException(
                        ExceptionDispatchInfo.SetCurrentStackTrace(new OperationCanceledException("Write was canceled")));
                }
            }

            return MsQuicStatusCodes.Success;
        }

        private static void CleanupSendState(State state)
        {
            lock (state)
            {
                Debug.Assert(state.SendState != SendState.Pending);
                Debug.Assert(state.SendBufferCount <= state.BufferArrays.Length);

                for (int i = 0; i < state.SendBufferCount; i++)
                {
                    state.BufferArrays[i].Dispose();
                }
            }
        }

        // TODO prevent overlapping sends or consider supporting it.
        private unsafe ValueTask SendReadOnlyMemoryAsync(
           ReadOnlyMemory<byte> buffer,
           QUIC_SEND_FLAGS flags)
        {
            lock (_state)
            {
                Debug.Assert(_state.SendState != SendState.Pending);
                _state.SendState = buffer.IsEmpty ? SendState.Finished : SendState.Pending;
            }

            if (buffer.IsEmpty)
            {
                if ((flags & QUIC_SEND_FLAGS.FIN) == QUIC_SEND_FLAGS.FIN)
                {
                    // Start graceful shutdown sequence if passed in the fin flag and there is an empty buffer.
                    StartShutdown(QUIC_STREAM_SHUTDOWN_FLAGS.GRACEFUL, errorCode: 0);
                }
                return default;
            }

            MemoryHandle handle = buffer.Pin();
            if (_state.SendQuicBuffers == IntPtr.Zero)
            {
                _state.SendQuicBuffers = Marshal.AllocHGlobal(sizeof(QuicBuffer));
                _state.SendBufferMaxCount = 1;
            }

            QuicBuffer* quicBuffers = (QuicBuffer*)_state.SendQuicBuffers;
            quicBuffers->Length = (uint)buffer.Length;
            quicBuffers->Buffer = (byte*)handle.Pointer;

            _state.BufferArrays[0] = handle;
            _state.SendBufferCount = 1;

            uint status = MsQuicApi.Api.StreamSendDelegate(
                _state.Handle,
                quicBuffers,
                bufferCount: 1,
                flags,
                IntPtr.Zero);

            if (!MsQuicStatusHelper.SuccessfulStatusCode(status))
            {
                HandleWriteFailedState();
                CleanupSendState(_state);

                // TODO this may need to be an aborted exception.
                QuicExceptionHelpers.ThrowIfFailed(status,
                    "Could not send data to peer.");
            }

            return _state.SendResettableCompletionSource.GetTypelessValueTask();
        }

        private unsafe ValueTask SendReadOnlySequenceAsync(
           ReadOnlySequence<byte> buffers,
           QUIC_SEND_FLAGS flags)
        {

            lock (_state)
            {
                Debug.Assert(_state.SendState != SendState.Pending);
                _state.SendState = buffers.IsEmpty ? SendState.Finished : SendState.Pending;
            }

            if (buffers.IsEmpty)
            {
                if ((flags & QUIC_SEND_FLAGS.FIN) == QUIC_SEND_FLAGS.FIN)
                {
                    // Start graceful shutdown sequence if passed in the fin flag and there is an empty buffer.
                    StartShutdown(QUIC_STREAM_SHUTDOWN_FLAGS.GRACEFUL, errorCode: 0);
                }
                return default;
            }

            int count = 0;

            foreach (ReadOnlyMemory<byte> buffer in buffers)
            {
                ++count;
            }

            if (_state.SendBufferMaxCount < count)
            {
                Marshal.FreeHGlobal(_state.SendQuicBuffers);
                _state.SendQuicBuffers = IntPtr.Zero;
                _state.SendQuicBuffers = Marshal.AllocHGlobal(sizeof(QuicBuffer) * count);
                _state.SendBufferMaxCount = count;
                _state.BufferArrays = new MemoryHandle[count];
            }

            _state.SendBufferCount = count;
            count = 0;

            QuicBuffer* quicBuffers = (QuicBuffer*)_state.SendQuicBuffers;
            foreach (ReadOnlyMemory<byte> buffer in buffers)
            {
                MemoryHandle handle = buffer.Pin();
                quicBuffers[count].Length = (uint)buffer.Length;
                quicBuffers[count].Buffer = (byte*)handle.Pointer;
                _state.BufferArrays[count] = handle;
                ++count;
            }

            uint status = MsQuicApi.Api.StreamSendDelegate(
                _state.Handle,
                quicBuffers,
                (uint)count,
                flags,
                IntPtr.Zero);

            if (!MsQuicStatusHelper.SuccessfulStatusCode(status))
            {
                HandleWriteFailedState();
                CleanupSendState(_state);

                // TODO this may need to be an aborted exception.
                QuicExceptionHelpers.ThrowIfFailed(status,
                    "Could not send data to peer.");
            }

            return _state.SendResettableCompletionSource.GetTypelessValueTask();
        }

        private unsafe ValueTask SendReadOnlyMemoryListAsync(
           ReadOnlyMemory<ReadOnlyMemory<byte>> buffers,
           QUIC_SEND_FLAGS flags)
        {
            lock (_state)
            {
                Debug.Assert(_state.SendState != SendState.Pending);
                _state.SendState = buffers.IsEmpty ? SendState.Finished : SendState.Pending;
            }

            if (buffers.IsEmpty)
            {
                if ((flags & QUIC_SEND_FLAGS.FIN) == QUIC_SEND_FLAGS.FIN)
                {
                    // Start graceful shutdown sequence if passed in the fin flag and there is an empty buffer.
                    StartShutdown(QUIC_STREAM_SHUTDOWN_FLAGS.GRACEFUL, errorCode: 0);
                }
                return default;
            }

            ReadOnlyMemory<byte>[] array = buffers.ToArray();

            uint length = (uint)array.Length;

            if (_state.SendBufferMaxCount < array.Length)
            {
                Marshal.FreeHGlobal(_state.SendQuicBuffers);
                _state.SendQuicBuffers = IntPtr.Zero;
                _state.SendQuicBuffers = Marshal.AllocHGlobal(sizeof(QuicBuffer) * array.Length);
                _state.SendBufferMaxCount = array.Length;
                _state.BufferArrays = new MemoryHandle[array.Length];
            }

            _state.SendBufferCount = array.Length;
            QuicBuffer* quicBuffers = (QuicBuffer*)_state.SendQuicBuffers;
            for (int i = 0; i < length; i++)
            {
                ReadOnlyMemory<byte> buffer = array[i];
                MemoryHandle handle = buffer.Pin();

                quicBuffers[i].Length = (uint)buffer.Length;
                quicBuffers[i].Buffer = (byte*)handle.Pointer;

                _state.BufferArrays[i] = handle;
            }

            uint status = MsQuicApi.Api.StreamSendDelegate(
                _state.Handle,
                quicBuffers,
                length,
                flags,
                IntPtr.Zero);

            if (!MsQuicStatusHelper.SuccessfulStatusCode(status))
            {
                HandleWriteFailedState();
                CleanupSendState(_state);

                // TODO this may need to be an aborted exception.
                QuicExceptionHelpers.ThrowIfFailed(status,
                    "Could not send data to peer.");
            }

            return _state.SendResettableCompletionSource.GetTypelessValueTask();
        }

        private void ReceiveComplete(int bufferLength)
        {
            uint status = MsQuicApi.Api.StreamReceiveCompleteDelegate(_state.Handle, (ulong)bufferLength);
            QuicExceptionHelpers.ThrowIfFailed(status, "Could not complete receive call.");
        }

        // This can fail if the stream isn't started.
        private long GetStreamId()
        {
            return (long)MsQuicParameterHelpers.GetULongParam(MsQuicApi.Api, _state.Handle, QUIC_PARAM_LEVEL.STREAM, (uint)QUIC_PARAM_STREAM.ID);
        }

        private void ThrowIfDisposed()
        {
            if (_disposed == 1)
            {
                throw new ObjectDisposedException(nameof(MsQuicStream));
            }
        }

        private static uint HandleEventConnectionClose(State state)
        {
            long errorCode = state.ConnectionState.AbortErrorCode;
            if (NetEventSource.Log.IsEnabled())
            {
                NetEventSource.Info(state, $"[Stream#{state.GetHashCode()}] handling Connection#{state.ConnectionState.GetHashCode()} close" +
                    (errorCode != -1 ? $" with code {errorCode}" : ""));
            }

            bool shouldCompleteRead = false;
            bool shouldCompleteSend = false;
            bool shouldCompleteShutdownWrite = false;
            bool shouldCompleteShutdown = false;

            lock (state)
            {
                shouldCompleteRead = state.ReadState == ReadState.PendingRead;
                if (state.ReadState < ReadState.ReadsCompleted)
                {
                    state.ReadState = ReadState.ConnectionClosed;
                }

                if (state.SendState == SendState.None || state.SendState == SendState.Pending)
                {
                    shouldCompleteSend = true;
                }
                state.SendState = SendState.ConnectionClosed;

                if (state.ShutdownWriteState == ShutdownWriteState.None)
                {
                    shouldCompleteShutdownWrite = true;
                }
                state.ShutdownWriteState = ShutdownWriteState.ConnectionClosed;

                if (state.ShutdownState == ShutdownState.None)
                {
                    shouldCompleteShutdown = true;
                }
                state.ShutdownState = ShutdownState.ConnectionClosed;
            }

            if (shouldCompleteRead)
            {
                state.ReceiveResettableCompletionSource.CompleteException(
                    ExceptionDispatchInfo.SetCurrentStackTrace(GetConnectionAbortedException(state)));
            }

            if (shouldCompleteSend)
            {
                state.SendResettableCompletionSource.CompleteException(
                    ExceptionDispatchInfo.SetCurrentStackTrace(GetConnectionAbortedException(state)));
            }

            if (shouldCompleteShutdownWrite)
            {
                state.ShutdownWriteCompletionSource.SetException(
                    ExceptionDispatchInfo.SetCurrentStackTrace(GetConnectionAbortedException(state)));
            }

            if (shouldCompleteShutdown)
            {
                state.ShutdownCompletionSource.SetException(
                    ExceptionDispatchInfo.SetCurrentStackTrace(GetConnectionAbortedException(state)));
            }

            return MsQuicStatusCodes.Success;
        }

        private static Exception GetConnectionAbortedException(State state) =>
            ThrowHelper.GetConnectionAbortedException(state.ConnectionState.AbortErrorCode);

        private enum ReadState
        {
            /// <summary>
            /// The stream is open, but there is no data available.
            /// </summary>
            None = 0,

            /// <summary>
            /// Data is available in <see cref="State.ReceiveQuicBuffers"/>.
            /// </summary>
            IndividualReadComplete,

            /// <summary>
            /// User called ReadAsync()
            /// </summary>
            PendingRead,

            /// <summary>
            /// The peer has gracefully shutdown their sends / our receives; the stream's reads are complete.
            /// </summary>
            ReadsCompleted,

            /// <summary>
            /// User has aborted the stream, either via a cancellation token on ReadAsync(), or via AbortRead().
            /// </summary>
            Aborted,

            /// <summary>
            /// Connection was closed, either by user or by the peer.
            /// </summary>
            ConnectionClosed,

            /// <summary>
            /// Stream is closed for reading.
            /// </summary>
            Closed
        }

        private enum ShutdownWriteState
        {
            None = 0,
            Canceled,
            Finished,
            ConnectionClosed
        }

        private enum ShutdownState
        {
            None = 0,
            Canceled,
            Pending,
            Finished,
            ConnectionClosed
        }

        private enum SendState
        {
            None = 0,
            Pending,
            Finished,

            // Terminal states
            Aborted,
            ConnectionClosed,
            Closed
        }
    }
}<|MERGE_RESOLUTION|>--- conflicted
+++ resolved
@@ -360,22 +360,6 @@
                 throw new InvalidOperationException(SR.net_quic_reading_notallowed);
             }
 
-<<<<<<< HEAD
-=======
-            if (cancellationToken.IsCancellationRequested)
-            {
-                lock (_state)
-                {
-                    if (_state.ReadState == ReadState.None)
-                    {
-                        _state.ReadState = ReadState.Aborted;
-                    }
-                }
-
-                throw new OperationCanceledException(cancellationToken);
-            }
-
->>>>>>> e4cc8f9d
             if (NetEventSource.Log.IsEnabled())
             {
                 NetEventSource.Info(_state, $"[Stream#{_state.GetHashCode()}] reading into Memory of '{destination.Length}' bytes.");
