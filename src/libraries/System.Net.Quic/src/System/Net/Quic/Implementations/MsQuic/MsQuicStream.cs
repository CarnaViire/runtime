// Licensed to the .NET Foundation under one or more agreements.
// The .NET Foundation licenses this file to you under the MIT license.

using System.Buffers;
using System.Collections.Generic;
using System.Diagnostics;
using System.Net.Quic.Implementations.MsQuic.Internal;
using System.Runtime.ExceptionServices;
using System.Runtime.InteropServices;
using System.Threading;
using System.Threading.Tasks;
using static System.Net.Quic.Implementations.MsQuic.Internal.MsQuicNativeMethods;

namespace System.Net.Quic.Implementations.MsQuic
{
    internal sealed class MsQuicStream : QuicStreamProvider
    {
        // Delegate that wraps the static function that will be called when receiving an event.
        internal static readonly StreamCallbackDelegate s_streamDelegate = new StreamCallbackDelegate(NativeCallbackHandler);

        private readonly State _state = new State();
        private GCHandle _stateHandle;

        // Backing for StreamId
        private long _streamId = -1;

        // Used to check if StartAsync has been called.
        private bool _started;

        // Used by the class to indicate that the stream is m_Readable.
        private readonly bool _canRead;

        // Used by the class to indicate that the stream is writable.
        private readonly bool _canWrite;

        private volatile bool _disposed;

        private sealed class State
        {
            public SafeMsQuicStreamHandle Handle = null!; // set in ctor.
            public MsQuicConnection.State ConnectionState = null!; // set in ctor.

            public ReadState ReadState;
            public long ReadErrorCode = -1;
            public readonly List<QuicBuffer> ReceiveQuicBuffers = new List<QuicBuffer>();

            // Resettable completions to be used for multiple calls to receive.
            public readonly ResettableCompletionSource<uint> ReceiveResettableCompletionSource = new ResettableCompletionSource<uint>();

            public SendState SendState;
            public long SendErrorCode = -1;

            // Buffers to hold during a call to send.
            public MemoryHandle[] BufferArrays = new MemoryHandle[1];
            public IntPtr SendQuicBuffers;
            public int SendBufferMaxCount;
            public int SendBufferCount;

            // Resettable completions to be used for multiple calls to send, start, and shutdown.
            public readonly ResettableCompletionSource<uint> SendResettableCompletionSource = new ResettableCompletionSource<uint>();

            public ShutdownWriteState ShutdownWriteState;

            // Set once writes have been shutdown.
            public readonly TaskCompletionSource ShutdownWriteCompletionSource = new TaskCompletionSource(TaskCreationOptions.RunContinuationsAsynchronously);

            public ShutdownState ShutdownState;

            // Set once stream have been shutdown.
            public readonly TaskCompletionSource ShutdownCompletionSource = new TaskCompletionSource(TaskCreationOptions.RunContinuationsAsynchronously);

            public string LogId = null!; // set in ctor.
        }

        // inbound.
        internal MsQuicStream(MsQuicConnection.State connectionState, SafeMsQuicStreamHandle streamHandle, QUIC_STREAM_OPEN_FLAGS flags)
        {
            _state.Handle = streamHandle;
            _state.ConnectionState = connectionState;
            _canRead = true;
            _canWrite = !flags.HasFlag(QUIC_STREAM_OPEN_FLAGS.UNIDIRECTIONAL);
            _started = true;

            _stateHandle = GCHandle.Alloc(_state);
            try
            {
                MsQuicApi.Api.SetCallbackHandlerDelegate(
                    _state.Handle,
                    s_streamDelegate,
                    GCHandle.ToIntPtr(_stateHandle));
            }
            catch
            {
                _stateHandle.Free();
                throw;
            }

<<<<<<< HEAD
            _state.LogId = MsQuicLogHelper.GetLogId(_state.Handle);
=======
            if (!connectionState.TryAddStream(this))
            {
                _stateHandle.Free();
                throw new ObjectDisposedException(nameof(QuicConnection));
            }
>>>>>>> c4c3c93c

            if (NetEventSource.Log.IsEnabled())
            {
                NetEventSource.Info(
                    _state,
                    $"{_state.LogId} inbound {(_canWrite ? "bi" : "uni")}directional stream created " +
                        $"in {_state.ConnectionState.LogId}.");
            }
        }

        // outbound.
        internal MsQuicStream(MsQuicConnection.State connectionState, QUIC_STREAM_OPEN_FLAGS flags)
        {
            Debug.Assert(connectionState.Handle != null);

            _state.ConnectionState = connectionState;
            _canRead = !flags.HasFlag(QUIC_STREAM_OPEN_FLAGS.UNIDIRECTIONAL);
            _canWrite = true;

            _stateHandle = GCHandle.Alloc(_state);
            try
            {
                uint status = MsQuicApi.Api.StreamOpenDelegate(
                    connectionState.Handle,
                    flags,
                    s_streamDelegate,
                    GCHandle.ToIntPtr(_stateHandle),
                    out _state.Handle);

                QuicExceptionHelpers.ThrowIfFailed(status, "Failed to open stream to peer.");

                status = MsQuicApi.Api.StreamStartDelegate(_state.Handle, QUIC_STREAM_START_FLAGS.FAIL_BLOCKED);
                QuicExceptionHelpers.ThrowIfFailed(status, "Could not start stream.");
            }
            catch
            {
                _state.Handle?.Dispose();
                _stateHandle.Free();
                throw;
            }

<<<<<<< HEAD
            _state.LogId = MsQuicLogHelper.GetLogId(_state.Handle);
=======
            if (!connectionState.TryAddStream(this))
            {
                _state.Handle?.Dispose();
                _stateHandle.Free();
                throw new ObjectDisposedException(nameof(QuicConnection));
            }
>>>>>>> c4c3c93c

            if (NetEventSource.Log.IsEnabled())
            {
                NetEventSource.Info(
                    _state,
                    $"{_state.LogId} outbound {(_canRead ? "bi" : "uni")}directional stream created " +
                        $"in {_state.ConnectionState.LogId}.");
            }
        }

        internal override bool CanRead => _canRead;

        internal override bool CanWrite => _canWrite;

        internal override long StreamId
        {
            get
            {
                ThrowIfDisposed();

                if (_streamId == -1)
                {
                    _streamId = GetStreamId();
                }

                return _streamId;
            }
        }

        internal override ValueTask WriteAsync(ReadOnlyMemory<byte> buffer, CancellationToken cancellationToken = default)
        {
            return WriteAsync(buffer, endStream: false, cancellationToken);
        }

        internal override ValueTask WriteAsync(ReadOnlySequence<byte> buffers, CancellationToken cancellationToken = default)
        {
            return WriteAsync(buffers, endStream: false, cancellationToken);
        }

        internal override async ValueTask WriteAsync(ReadOnlySequence<byte> buffers, bool endStream, CancellationToken cancellationToken = default)
        {
            ThrowIfDisposed();

            using CancellationTokenRegistration registration = await HandleWriteStartState(cancellationToken).ConfigureAwait(false);

            await SendReadOnlySequenceAsync(buffers, endStream ? QUIC_SEND_FLAGS.FIN : QUIC_SEND_FLAGS.NONE).ConfigureAwait(false);

            HandleWriteCompletedState();
        }

        internal override ValueTask WriteAsync(ReadOnlyMemory<ReadOnlyMemory<byte>> buffers, CancellationToken cancellationToken = default)
        {
            return WriteAsync(buffers, endStream: false, cancellationToken);
        }

        internal override async ValueTask WriteAsync(ReadOnlyMemory<ReadOnlyMemory<byte>> buffers, bool endStream, CancellationToken cancellationToken = default)
        {
            ThrowIfDisposed();

            using CancellationTokenRegistration registration = await HandleWriteStartState(cancellationToken).ConfigureAwait(false);

            await SendReadOnlyMemoryListAsync(buffers, endStream ? QUIC_SEND_FLAGS.FIN : QUIC_SEND_FLAGS.NONE).ConfigureAwait(false);

            HandleWriteCompletedState();
        }

        internal override async ValueTask WriteAsync(ReadOnlyMemory<byte> buffer, bool endStream, CancellationToken cancellationToken = default)
        {
            ThrowIfDisposed();
            using CancellationTokenRegistration registration = await HandleWriteStartState(cancellationToken).ConfigureAwait(false);

            await SendReadOnlyMemoryAsync(buffer, endStream ? QUIC_SEND_FLAGS.FIN : QUIC_SEND_FLAGS.NONE).ConfigureAwait(false);

            HandleWriteCompletedState();
        }

        private async ValueTask<CancellationTokenRegistration> HandleWriteStartState(CancellationToken cancellationToken)
        {
            if (!_canWrite)
            {
                throw new InvalidOperationException(SR.net_quic_writing_notallowed);
            }

            // Make sure start has completed
            if (!_started)
            {
                await _state.SendResettableCompletionSource.GetTypelessValueTask().ConfigureAwait(false);
                _started = true;
            }

            // if token was already cancelled, this would execute syncronously
            CancellationTokenRegistration registration = cancellationToken.UnsafeRegister(static (s, token) =>
            {
                var state = (State)s!;
                bool shouldComplete = false;
                lock (state)
                {
                    if (state.SendState == SendState.None || state.SendState == SendState.Pending)
                    {
                        state.SendState = SendState.Aborted;
                        shouldComplete = true;
                    }
                }

                if (shouldComplete)
                {
                    state.SendResettableCompletionSource.CompleteException(
                        ExceptionDispatchInfo.SetCurrentStackTrace(new OperationCanceledException("Write was canceled", token)));
                }
            }, _state);

            lock (_state)
            {
                if (_state.SendState == SendState.Aborted)
                {
                    cancellationToken.ThrowIfCancellationRequested();
                    if (_state.SendErrorCode != -1)
                    {
                        throw new QuicStreamAbortedException(_state.SendErrorCode);
                    }
                    throw new OperationCanceledException(SR.net_quic_sending_aborted);
                }
                else if (_state.SendState == SendState.ConnectionClosed)
                {
                    throw GetConnectionAbortedException(_state);
                }
            }

            return registration;
        }

        private void HandleWriteCompletedState()
        {
            lock (_state)
            {
                if (_state.SendState == SendState.Finished)
                {
                    _state.SendState = SendState.None;
                }
            }
        }

        private void HandleWriteFailedState()
        {
            lock (_state)
            {
                if (_state.SendState == SendState.Pending)
                {
                    _state.SendState = SendState.Finished;
                }
            }
        }

        internal override async ValueTask<int> ReadAsync(Memory<byte> destination, CancellationToken cancellationToken = default)
        {
            ThrowIfDisposed();

            if (!_canRead)
            {
                throw new InvalidOperationException(SR.net_quic_reading_notallowed);
            }

            if (NetEventSource.Log.IsEnabled())
            {
                NetEventSource.Info(_state, $"{_state.LogId} reading into Memory of '{destination.Length}' bytes.");
            }

            lock (_state)
            {
                if (_state.ReadState == ReadState.ReadsCompleted)
                {
                    return 0;
                }
                else if (_state.ReadState == ReadState.Aborted)
                {
                    throw ThrowHelper.GetStreamAbortedException(_state.ReadErrorCode);
                }
                else if (_state.ReadState == ReadState.ConnectionClosed)
                {
                    throw GetConnectionAbortedException(_state);
                }
            }

            using CancellationTokenRegistration registration = cancellationToken.UnsafeRegister(static (s, token) =>
            {
                var state = (State)s!;
                bool shouldComplete = false;
                lock (state)
                {
                    if (state.ReadState == ReadState.None)
                    {
                        shouldComplete = true;
                    }
                    state.ReadState = ReadState.Aborted;
                }

                if (shouldComplete)
                {
                    state.ReceiveResettableCompletionSource.CompleteException(
                        ExceptionDispatchInfo.SetCurrentStackTrace(new OperationCanceledException("Read was canceled", token)));
                }
            }, _state);

            // TODO there could potentially be a perf gain by storing the buffer from the initial read
            // This reduces the amount of async calls, however it makes it so MsQuic holds onto the buffers
            // longer than it needs to. We will need to benchmark this.
            int length = (int)await _state.ReceiveResettableCompletionSource.GetValueTask().ConfigureAwait(false);

            int actual = Math.Min(length, destination.Length);

            static unsafe void CopyToBuffer(Span<byte> destinationBuffer, List<QuicBuffer> sourceBuffers)
            {
                Span<byte> slicedBuffer = destinationBuffer;
                for (int i = 0; i < sourceBuffers.Count; i++)
                {
                    QuicBuffer nativeBuffer = sourceBuffers[i];
                    int length = Math.Min((int)nativeBuffer.Length, slicedBuffer.Length);
                    new Span<byte>(nativeBuffer.Buffer, length).CopyTo(slicedBuffer);
                    if (length < nativeBuffer.Length)
                    {
                        // The buffer passed in was larger that the received data, return
                        return;
                    }
                    slicedBuffer = slicedBuffer.Slice(length);
                }
            }

            CopyToBuffer(destination.Span, _state.ReceiveQuicBuffers);

            lock (_state)
            {
                if (_state.ReadState == ReadState.IndividualReadComplete)
                {
                    _state.ReceiveQuicBuffers.Clear();
                    ReceiveComplete(actual);
                    EnableReceive();
                    _state.ReadState = ReadState.None;
                }
            }

            return actual;
        }

        // TODO do we want this to be a synchronization mechanism to cancel a pending read
        // If so, we need to complete the read here as well.
        internal override void AbortRead(long errorCode)
        {
            ThrowIfDisposed();

            lock (_state)
            {
                _state.ReadState = ReadState.Aborted;
            }

            StartShutdown(QUIC_STREAM_SHUTDOWN_FLAGS.ABORT_RECEIVE, errorCode);
        }

        internal override void AbortWrite(long errorCode)
        {
            ThrowIfDisposed();

            bool shouldComplete = false;

            lock (_state)
            {
                if (_state.ShutdownWriteState == ShutdownWriteState.None)
                {
                    _state.ShutdownWriteState = ShutdownWriteState.Canceled;
                    shouldComplete = true;
                }
            }

            if (shouldComplete)
            {
                _state.ShutdownWriteCompletionSource.SetException(
                    ExceptionDispatchInfo.SetCurrentStackTrace(new QuicStreamAbortedException("Shutdown was aborted.", errorCode)));
            }

            StartShutdown(QUIC_STREAM_SHUTDOWN_FLAGS.ABORT_SEND, errorCode);
        }

        private void StartShutdown(QUIC_STREAM_SHUTDOWN_FLAGS flags, long errorCode)
        {
            uint status = MsQuicApi.Api.StreamShutdownDelegate(_state.Handle, flags, errorCode);
            QuicExceptionHelpers.ThrowIfFailed(status, "StreamShutdown failed.");
        }

        internal override async ValueTask ShutdownWriteCompleted(CancellationToken cancellationToken = default)
        {
            ThrowIfDisposed();

            lock (_state)
            {
                if (_state.ShutdownWriteState == ShutdownWriteState.ConnectionClosed)
                {
                    throw GetConnectionAbortedException(_state);
                }
            }

            // TODO do anything to stop writes?
            using CancellationTokenRegistration registration = cancellationToken.UnsafeRegister(static (s, token) =>
            {
                var state = (State)s!;
                bool shouldComplete = false;
                lock (state)
                {
                    if (state.ShutdownWriteState == ShutdownWriteState.None)
                    {
                        state.ShutdownWriteState = ShutdownWriteState.Canceled; // TODO: should we separate states for cancelling here vs calling Abort?
                        shouldComplete = true;
                    }
                }

                if (shouldComplete)
                {
                    state.ShutdownWriteCompletionSource.SetException(
                        ExceptionDispatchInfo.SetCurrentStackTrace(new OperationCanceledException("Wait for shutdown write was canceled", token)));
                }
            }, _state);

            await _state.ShutdownWriteCompletionSource.Task.ConfigureAwait(false);
        }

        internal override async ValueTask ShutdownCompleted(CancellationToken cancellationToken = default)
        {
            ThrowIfDisposed();

            lock (_state)
            {
                if (_state.ShutdownState == ShutdownState.ConnectionClosed)
                {
                    throw GetConnectionAbortedException(_state);
                }
            }

            // TODO do anything to stop writes?
            using CancellationTokenRegistration registration = cancellationToken.UnsafeRegister(static (s, token) =>
            {
                var state = (State)s!;
                bool shouldComplete = false;
                lock (state)
                {
                    if (state.ShutdownState == ShutdownState.None)
                    {
                        state.ShutdownState = ShutdownState.Canceled;
                        shouldComplete = true;
                    }
                }

                if (shouldComplete)
                {
                    state.ShutdownWriteCompletionSource.SetException(
                        ExceptionDispatchInfo.SetCurrentStackTrace(new OperationCanceledException("Wait for shutdown was canceled", token)));
                }
            }, _state);

            await _state.ShutdownCompletionSource.Task.ConfigureAwait(false);
        }

        internal override void Shutdown()
        {
            ThrowIfDisposed();

            // it is ok to send shutdown several times, MsQuic will ignore it
            StartShutdown(QUIC_STREAM_SHUTDOWN_FLAGS.GRACEFUL, errorCode: 0);
        }

        // TODO consider removing sync-over-async with blocking calls.
        internal override int Read(Span<byte> buffer)
        {
            ThrowIfDisposed();

            return ReadAsync(buffer.ToArray()).AsTask().GetAwaiter().GetResult();
        }

        internal override void Write(ReadOnlySpan<byte> buffer)
        {
            ThrowIfDisposed();

            // TODO: optimize this.
            WriteAsync(buffer.ToArray()).AsTask().GetAwaiter().GetResult();
        }

        // MsQuic doesn't support explicit flushing
        internal override void Flush()
        {
            ThrowIfDisposed();
        }

        // MsQuic doesn't support explicit flushing
        internal override Task FlushAsync(CancellationToken cancellationToken = default)
        {
            ThrowIfDisposed();

            return Task.CompletedTask;
        }

        public override ValueTask DisposeAsync()
        {
            // TODO: perform a graceful shutdown and wait for completion?

            Dispose(true);
            return default;
        }

        public override void Dispose()
        {
            Dispose(true);
            GC.SuppressFinalize(this);
        }

        ~MsQuicStream()
        {
            Dispose(false);
        }

        private void Dispose(bool disposing)
        {
            if (_disposed)
            {
                return;
            }

            _disposed = true;
            _state.Handle.Dispose();
            Marshal.FreeHGlobal(_state.SendQuicBuffers);
            if (_stateHandle.IsAllocated) _stateHandle.Free();
            CleanupSendState(_state);
            Debug.Assert(_state.ConnectionState != null);
            _state.ConnectionState?.RemoveStream(this);

            if (NetEventSource.Log.IsEnabled())
            {
                NetEventSource.Info(_state, $"{_state.LogId} disposed");
            }
        }

        private void EnableReceive()
        {
            MsQuicApi.Api.StreamReceiveSetEnabledDelegate(_state.Handle, enabled: true);
        }

        private static uint NativeCallbackHandler(
            IntPtr stream,
            IntPtr context,
            ref StreamEvent streamEvent)
        {
            var state = (State)GCHandle.FromIntPtr(context).Target!;
            return HandleEvent(state, ref streamEvent);
        }

        private static uint HandleEvent(State state, ref StreamEvent evt)
        {
            if (NetEventSource.Log.IsEnabled())
            {
                NetEventSource.Info(state, $"{state.LogId} received event {evt.Type}");
            }

            try
            {
                switch ((QUIC_STREAM_EVENT_TYPE)evt.Type)
                {
                    // Stream has started.
                    // Will only be done for outbound streams (inbound streams have already started)
                    case QUIC_STREAM_EVENT_TYPE.START_COMPLETE:
                        return HandleEventStartComplete(state);
                    // Received data on the stream
                    case QUIC_STREAM_EVENT_TYPE.RECEIVE:
                        return HandleEventRecv(state, ref evt);
                    // Send has completed.
                    // Contains a canceled bool to indicate if the send was canceled.
                    case QUIC_STREAM_EVENT_TYPE.SEND_COMPLETE:
                        return HandleEventSendComplete(state, ref evt);
                    // Peer has told us to shutdown the reading side of the stream.
                    case QUIC_STREAM_EVENT_TYPE.PEER_SEND_SHUTDOWN:
                        return HandleEventPeerSendShutdown(state);
                    // Peer has told us to abort the reading side of the stream.
                    case QUIC_STREAM_EVENT_TYPE.PEER_SEND_ABORTED:
                        return HandleEventPeerSendAborted(state, ref evt);
                    // Peer has stopped receiving data, don't send anymore.
                    case QUIC_STREAM_EVENT_TYPE.PEER_RECEIVE_ABORTED:
                        return HandleEventPeerRecvAborted(state, ref evt);
                    // Occurs when shutdown is completed for the send side.
                    // This only happens for shutdown on sending, not receiving
                    // Receive shutdown can only be abortive.
                    case QUIC_STREAM_EVENT_TYPE.SEND_SHUTDOWN_COMPLETE:
                        return HandleEventSendShutdownComplete(state, ref evt);
                    // Shutdown for both sending and receiving is completed.
                    case QUIC_STREAM_EVENT_TYPE.SHUTDOWN_COMPLETE:
                        return HandleEventShutdownComplete(state, ref evt);
                    default:
                        return MsQuicStatusCodes.Success;
                }
            }
            catch (Exception)
            {
                return MsQuicStatusCodes.InternalError;
            }
        }

        private static unsafe uint HandleEventRecv(State state, ref StreamEvent evt)
        {
            StreamEventDataReceive receiveEvent = evt.Data.Receive;
            for (int i = 0; i < receiveEvent.BufferCount; i++)
            {
                state.ReceiveQuicBuffers.Add(receiveEvent.Buffers[i]);
            }

            bool shouldComplete = false;
            lock (state)
            {
                if (state.ReadState == ReadState.None)
                {
                    shouldComplete = true;
                }
                if (state.ReadState != ReadState.ConnectionClosed)
                {
                    state.ReadState = ReadState.IndividualReadComplete;
                }
            }

            if (shouldComplete)
            {
                state.ReceiveResettableCompletionSource.Complete((uint)receiveEvent.TotalBufferLength);
            }

            return MsQuicStatusCodes.Pending;
        }

        private static uint HandleEventPeerRecvAborted(State state, ref StreamEvent evt)
        {
            bool shouldComplete = false;
            lock (state)
            {
                if (state.SendState == SendState.None || state.SendState == SendState.Pending)
                {
                    shouldComplete = true;
                }
                state.SendState = SendState.Aborted;
                state.SendErrorCode = (long)evt.Data.PeerSendAborted.ErrorCode;
            }

            if (shouldComplete)
            {
                state.SendResettableCompletionSource.CompleteException(
                    ExceptionDispatchInfo.SetCurrentStackTrace(new QuicStreamAbortedException(state.SendErrorCode)));
            }

            return MsQuicStatusCodes.Success;
        }

        private static uint HandleEventStartComplete(State state)
        {
            bool shouldComplete = false;
            lock (state)
            {
                // Check send state before completing as send cancellation is shared between start and send.
                if (state.SendState == SendState.None)
                {
                    shouldComplete = true;
                }
            }

            if (shouldComplete)
            {
                state.SendResettableCompletionSource.Complete(MsQuicStatusCodes.Success);
            }

            return MsQuicStatusCodes.Success;
        }

        private static uint HandleEventSendShutdownComplete(State state, ref StreamEvent evt)
        {
            bool shouldComplete = false;
            lock (state)
            {
                if (state.ShutdownWriteState == ShutdownWriteState.None)
                {
                    state.ShutdownWriteState = ShutdownWriteState.Finished;
                    shouldComplete = true;
                }
            }

            if (shouldComplete)
            {
                state.ShutdownWriteCompletionSource.SetResult();
            }

            return MsQuicStatusCodes.Success;
        }

        private static uint HandleEventShutdownComplete(State state, ref StreamEvent evt)
        {
            StreamEventDataShutdownComplete shutdownCompleteEvent = evt.Data.ShutdownComplete;

            if (shutdownCompleteEvent.ConnectionShutdown != 0)
            {
                return HandleEventConnectionClose(state);
            }

            bool shouldReadComplete = false;
            bool shouldShutdownWriteComplete = false;
            bool shouldShutdownComplete = false;

            lock (state)
            {
                // This event won't occur within the middle of a receive.
                if (NetEventSource.Log.IsEnabled()) NetEventSource.Info(state, $"{state.LogId} completing resettable event source.");

                if (state.ReadState == ReadState.None)
                {
                    shouldReadComplete = true;
                }

                if (state.ReadState != ReadState.ConnectionClosed)
                {
                    state.ReadState = ReadState.ReadsCompleted;
                }

                if (state.ShutdownWriteState == ShutdownWriteState.None)
                {
                    state.ShutdownWriteState = ShutdownWriteState.Finished;
                    shouldShutdownWriteComplete = true;
                }

                if (state.ShutdownState == ShutdownState.None)
                {
                    state.ShutdownState = ShutdownState.Finished;
                    shouldShutdownComplete = true;
                }
            }

            if (shouldReadComplete)
            {
                state.ReceiveResettableCompletionSource.Complete(0);
            }

            if (shouldShutdownWriteComplete)
            {
                state.ShutdownWriteCompletionSource.SetResult();
            }

            if (shouldShutdownComplete)
            {
                state.ShutdownCompletionSource.SetResult();
            }

            return MsQuicStatusCodes.Success;
        }

        private static uint HandleEventPeerSendAborted(State state, ref StreamEvent evt)
        {
            bool shouldComplete = false;
            lock (state)
            {
                if (state.ReadState == ReadState.None)
                {
                    shouldComplete = true;
                }
                state.ReadState = ReadState.Aborted;
                state.ReadErrorCode = (long)evt.Data.PeerSendAborted.ErrorCode;
            }

            if (shouldComplete)
            {
                state.ReceiveResettableCompletionSource.CompleteException(
                    ExceptionDispatchInfo.SetCurrentStackTrace(new QuicStreamAbortedException(state.ReadErrorCode)));
            }

            return MsQuicStatusCodes.Success;
        }

        private static uint HandleEventPeerSendShutdown(State state)
        {
            bool shouldComplete = false;

            lock (state)
            {
                // This event won't occur within the middle of a receive.
                if (NetEventSource.Log.IsEnabled()) NetEventSource.Info(state, $"{state.LogId} completing resettable event source.");

                if (state.ReadState == ReadState.None)
                {
                    shouldComplete = true;
                }

                if (state.ReadState != ReadState.ConnectionClosed)
                {
                    state.ReadState = ReadState.ReadsCompleted;
                }
            }

            if (shouldComplete)
            {
                state.ReceiveResettableCompletionSource.Complete(0);
            }

            return MsQuicStatusCodes.Success;
        }

        private static uint HandleEventSendComplete(State state, ref StreamEvent evt)
        {
            StreamEventDataSendComplete sendCompleteEvent = evt.Data.SendComplete;
            bool canceled = sendCompleteEvent.Canceled != 0;

            bool complete = false;

            lock (state)
            {
                if (state.SendState == SendState.Pending)
                {
                    state.SendState = SendState.Finished;
                    complete = true;
                }

                if (canceled)
                {
                    state.SendState = SendState.Aborted;
                }
            }

            if (complete)
            {
                CleanupSendState(state);

                if (!canceled)
                {
                    state.SendResettableCompletionSource.Complete(MsQuicStatusCodes.Success);
                }
                else
                {
                    state.SendResettableCompletionSource.CompleteException(
                        ExceptionDispatchInfo.SetCurrentStackTrace(new OperationCanceledException("Write was canceled")));
                }
            }

            return MsQuicStatusCodes.Success;
        }

        private static void CleanupSendState(State state)
        {
            lock (state)
            {
                Debug.Assert(state.SendState != SendState.Pending);
                Debug.Assert(state.SendBufferCount <= state.BufferArrays.Length);

                for (int i = 0; i < state.SendBufferCount; i++)
                {
                    state.BufferArrays[i].Dispose();
                }
            }
        }

        // TODO prevent overlapping sends or consider supporting it.
        private unsafe ValueTask SendReadOnlyMemoryAsync(
           ReadOnlyMemory<byte> buffer,
           QUIC_SEND_FLAGS flags)
        {
            lock (_state)
            {
                Debug.Assert(_state.SendState != SendState.Pending);
                _state.SendState = buffer.IsEmpty ? SendState.Finished : SendState.Pending;
            }

            if (buffer.IsEmpty)
            {
                if ((flags & QUIC_SEND_FLAGS.FIN) == QUIC_SEND_FLAGS.FIN)
                {
                    // Start graceful shutdown sequence if passed in the fin flag and there is an empty buffer.
                    StartShutdown(QUIC_STREAM_SHUTDOWN_FLAGS.GRACEFUL, errorCode: 0);
                }
                return default;
            }

            MemoryHandle handle = buffer.Pin();
            if (_state.SendQuicBuffers == IntPtr.Zero)
            {
                _state.SendQuicBuffers = Marshal.AllocHGlobal(sizeof(QuicBuffer));
                _state.SendBufferMaxCount = 1;
            }

            QuicBuffer* quicBuffers = (QuicBuffer*)_state.SendQuicBuffers;
            quicBuffers->Length = (uint)buffer.Length;
            quicBuffers->Buffer = (byte*)handle.Pointer;

            _state.BufferArrays[0] = handle;
            _state.SendBufferCount = 1;

            uint status = MsQuicApi.Api.StreamSendDelegate(
                _state.Handle,
                quicBuffers,
                bufferCount: 1,
                flags,
                IntPtr.Zero);

            if (!MsQuicStatusHelper.SuccessfulStatusCode(status))
            {
                HandleWriteFailedState();
                CleanupSendState(_state);

                // TODO this may need to be an aborted exception.
                QuicExceptionHelpers.ThrowIfFailed(status,
                    "Could not send data to peer.");
            }

            return _state.SendResettableCompletionSource.GetTypelessValueTask();
        }

        private unsafe ValueTask SendReadOnlySequenceAsync(
           ReadOnlySequence<byte> buffers,
           QUIC_SEND_FLAGS flags)
        {

            lock (_state)
            {
                Debug.Assert(_state.SendState != SendState.Pending);
                _state.SendState = buffers.IsEmpty ? SendState.Finished : SendState.Pending;
            }

            if (buffers.IsEmpty)
            {
                if ((flags & QUIC_SEND_FLAGS.FIN) == QUIC_SEND_FLAGS.FIN)
                {
                    // Start graceful shutdown sequence if passed in the fin flag and there is an empty buffer.
                    StartShutdown(QUIC_STREAM_SHUTDOWN_FLAGS.GRACEFUL, errorCode: 0);
                }
                return default;
            }

            int count = 0;

            foreach (ReadOnlyMemory<byte> buffer in buffers)
            {
                ++count;
            }

            if (_state.SendBufferMaxCount < count)
            {
                Marshal.FreeHGlobal(_state.SendQuicBuffers);
                _state.SendQuicBuffers = IntPtr.Zero;
                _state.SendQuicBuffers = Marshal.AllocHGlobal(sizeof(QuicBuffer) * count);
                _state.SendBufferMaxCount = count;
                _state.BufferArrays = new MemoryHandle[count];
            }

            _state.SendBufferCount = count;
            count = 0;

            QuicBuffer* quicBuffers = (QuicBuffer*)_state.SendQuicBuffers;
            foreach (ReadOnlyMemory<byte> buffer in buffers)
            {
                MemoryHandle handle = buffer.Pin();
                quicBuffers[count].Length = (uint)buffer.Length;
                quicBuffers[count].Buffer = (byte*)handle.Pointer;
                _state.BufferArrays[count] = handle;
                ++count;
            }

            uint status = MsQuicApi.Api.StreamSendDelegate(
                _state.Handle,
                quicBuffers,
                (uint)count,
                flags,
                IntPtr.Zero);

            if (!MsQuicStatusHelper.SuccessfulStatusCode(status))
            {
                HandleWriteFailedState();
                CleanupSendState(_state);

                // TODO this may need to be an aborted exception.
                QuicExceptionHelpers.ThrowIfFailed(status,
                    "Could not send data to peer.");
            }

            return _state.SendResettableCompletionSource.GetTypelessValueTask();
        }

        private unsafe ValueTask SendReadOnlyMemoryListAsync(
           ReadOnlyMemory<ReadOnlyMemory<byte>> buffers,
           QUIC_SEND_FLAGS flags)
        {
            lock (_state)
            {
                Debug.Assert(_state.SendState != SendState.Pending);
                _state.SendState = buffers.IsEmpty ? SendState.Finished : SendState.Pending;
            }

            if (buffers.IsEmpty)
            {
                if ((flags & QUIC_SEND_FLAGS.FIN) == QUIC_SEND_FLAGS.FIN)
                {
                    // Start graceful shutdown sequence if passed in the fin flag and there is an empty buffer.
                    StartShutdown(QUIC_STREAM_SHUTDOWN_FLAGS.GRACEFUL, errorCode: 0);
                }
                return default;
            }

            ReadOnlyMemory<byte>[] array = buffers.ToArray();

            uint length = (uint)array.Length;

            if (_state.SendBufferMaxCount < array.Length)
            {
                Marshal.FreeHGlobal(_state.SendQuicBuffers);
                _state.SendQuicBuffers = IntPtr.Zero;
                _state.SendQuicBuffers = Marshal.AllocHGlobal(sizeof(QuicBuffer) * array.Length);
                _state.SendBufferMaxCount = array.Length;
                _state.BufferArrays = new MemoryHandle[array.Length];
            }

            _state.SendBufferCount = array.Length;
            QuicBuffer* quicBuffers = (QuicBuffer*)_state.SendQuicBuffers;
            for (int i = 0; i < length; i++)
            {
                ReadOnlyMemory<byte> buffer = array[i];
                MemoryHandle handle = buffer.Pin();

                quicBuffers[i].Length = (uint)buffer.Length;
                quicBuffers[i].Buffer = (byte*)handle.Pointer;

                _state.BufferArrays[i] = handle;
            }

            uint status = MsQuicApi.Api.StreamSendDelegate(
                _state.Handle,
                quicBuffers,
                length,
                flags,
                IntPtr.Zero);

            if (!MsQuicStatusHelper.SuccessfulStatusCode(status))
            {
                HandleWriteFailedState();
                CleanupSendState(_state);

                // TODO this may need to be an aborted exception.
                QuicExceptionHelpers.ThrowIfFailed(status,
                    "Could not send data to peer.");
            }

            return _state.SendResettableCompletionSource.GetTypelessValueTask();
        }

        private void ReceiveComplete(int bufferLength)
        {
            uint status = MsQuicApi.Api.StreamReceiveCompleteDelegate(_state.Handle, (ulong)bufferLength);
            QuicExceptionHelpers.ThrowIfFailed(status, "Could not complete receive call.");
        }

        // This can fail if the stream isn't started.
        private long GetStreamId()
        {
            return (long)MsQuicParameterHelpers.GetULongParam(MsQuicApi.Api, _state.Handle, QUIC_PARAM_LEVEL.STREAM, (uint)QUIC_PARAM_STREAM.ID);
        }

        private void ThrowIfDisposed()
        {
            if (_disposed)
            {
                throw new ObjectDisposedException(nameof(MsQuicStream));
            }
        }

        private static uint HandleEventConnectionClose(State state)
        {
            long errorCode = state.ConnectionState.AbortErrorCode;
            if (NetEventSource.Log.IsEnabled())
            {
                NetEventSource.Info(state, $"{state.LogId} handling {state.ConnectionState.LogId} close" +
                    (errorCode != -1 ? $" with code {errorCode}" : ""));
            }

            bool shouldCompleteRead = false;
            bool shouldCompleteSend = false;
            bool shouldCompleteShutdownWrite = false;
            bool shouldCompleteShutdown = false;

            lock (state)
            {
                if (state.ReadState == ReadState.None)
                {
                    shouldCompleteRead = true;
                }
                state.ReadState = ReadState.ConnectionClosed;

                if (state.SendState == SendState.None || state.SendState == SendState.Pending)
                {
                    shouldCompleteSend = true;
                }
                state.SendState = SendState.ConnectionClosed;

                if (state.ShutdownWriteState == ShutdownWriteState.None)
                {
                    shouldCompleteShutdownWrite = true;
                }
                state.ShutdownWriteState = ShutdownWriteState.ConnectionClosed;

                if (state.ShutdownState == ShutdownState.None)
                {
                    shouldCompleteShutdown = true;
                }
                state.ShutdownState = ShutdownState.ConnectionClosed;
            }

            if (shouldCompleteRead)
            {
                state.ReceiveResettableCompletionSource.CompleteException(
                    ExceptionDispatchInfo.SetCurrentStackTrace(GetConnectionAbortedException(state)));
            }

            if (shouldCompleteSend)
            {
                state.SendResettableCompletionSource.CompleteException(
                    ExceptionDispatchInfo.SetCurrentStackTrace(GetConnectionAbortedException(state)));
            }

            if (shouldCompleteShutdownWrite)
            {
                state.ShutdownWriteCompletionSource.SetException(
                    ExceptionDispatchInfo.SetCurrentStackTrace(GetConnectionAbortedException(state)));
            }

            if (shouldCompleteShutdown)
            {
                state.ShutdownCompletionSource.SetException(
                    ExceptionDispatchInfo.SetCurrentStackTrace(GetConnectionAbortedException(state)));
            }

            return MsQuicStatusCodes.Success;
        }

        private static Exception GetConnectionAbortedException(State state) =>
            ThrowHelper.GetConnectionAbortedException(state.ConnectionState.AbortErrorCode);

        private enum ReadState
        {
            /// <summary>
            /// The stream is open, but there is no data available.
            /// </summary>
            None,

            /// <summary>
            /// Data is available in <see cref="State.ReceiveQuicBuffers"/>.
            /// </summary>
            IndividualReadComplete,

            /// <summary>
            /// The peer has gracefully shutdown their sends / our receives; the stream's reads are complete.
            /// </summary>
            ReadsCompleted,

            /// <summary>
            /// User has aborted the stream, either via a cancellation token on ReadAsync(), or via AbortRead().
            /// </summary>
            Aborted,

            /// <summary>
            /// Connection was closed, either by user or by the peer.
            /// </summary>
            ConnectionClosed
        }

        private enum ShutdownWriteState
        {
            None,
            Canceled,
            Finished,
            ConnectionClosed
        }

        private enum ShutdownState
        {
            None,
            Canceled,
            Finished,
            ConnectionClosed
        }

        private enum SendState
        {
            None,
            Pending,
            Aborted,
            Finished,
            ConnectionClosed
        }
    }
}<|MERGE_RESOLUTION|>--- conflicted
+++ resolved
@@ -95,16 +95,13 @@
                 throw;
             }
 
-<<<<<<< HEAD
-            _state.LogId = MsQuicLogHelper.GetLogId(_state.Handle);
-=======
             if (!connectionState.TryAddStream(this))
             {
                 _stateHandle.Free();
                 throw new ObjectDisposedException(nameof(QuicConnection));
             }
->>>>>>> c4c3c93c
-
+
+            _state.LogId = MsQuicLogHelper.GetLogId(_state.Handle);
             if (NetEventSource.Log.IsEnabled())
             {
                 NetEventSource.Info(
@@ -145,17 +142,14 @@
                 throw;
             }
 
-<<<<<<< HEAD
-            _state.LogId = MsQuicLogHelper.GetLogId(_state.Handle);
-=======
             if (!connectionState.TryAddStream(this))
             {
                 _state.Handle?.Dispose();
                 _stateHandle.Free();
                 throw new ObjectDisposedException(nameof(QuicConnection));
             }
->>>>>>> c4c3c93c
-
+
+            _state.LogId = MsQuicLogHelper.GetLogId(_state.Handle);
             if (NetEventSource.Log.IsEnabled())
             {
                 NetEventSource.Info(
