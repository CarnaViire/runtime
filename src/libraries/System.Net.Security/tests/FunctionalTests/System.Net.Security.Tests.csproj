﻿<?xml version="1.0" encoding="utf-8"?>
<Project ToolsVersion="14.0" xmlns="http://schemas.microsoft.com/developer/msbuild/2003" DefaultTargets="Build">
  <Import Project="$([MSBuild]::GetDirectoryNameOfFileAbove($(MSBuildThisFileDirectory), dir.props))\dir.props" />
  <PropertyGroup>
    <ProjectGuid>{A55A2B9A-830F-4330-A0E7-02A9FB30ABD2}</ProjectGuid>
  </PropertyGroup>
  <PropertyGroup Condition=" '$(TargetsUnix)' == 'true' ">
    <AllowUnsafeBlocks>true</AllowUnsafeBlocks>
  </PropertyGroup>
  <!-- Help VS understand available configurations -->
  <PropertyGroup Condition=" '$(Configuration)|$(Platform)' == 'Linux_Debug|AnyCPU' " />
  <PropertyGroup Condition=" '$(Configuration)|$(Platform)' == 'Linux_Release|AnyCPU' " />
  <PropertyGroup Condition=" '$(Configuration)|$(Platform)' == 'OSX_Debug|AnyCPU' " />
  <PropertyGroup Condition=" '$(Configuration)|$(Platform)' == 'OSX_Release|AnyCPU' " />
  <PropertyGroup Condition=" '$(Configuration)|$(Platform)' == 'Windows_Debug|AnyCPU' " />
  <PropertyGroup Condition=" '$(Configuration)|$(Platform)' == 'Windows_Release|AnyCPU' " />
  <ItemGroup>
    <Compile Include="NotifyReadVirtualNetworkStream.cs" />
    <Compile Include="DummyTcpServer.cs" />
    <Compile Include="TestConfiguration.cs" />
    <!-- SslStream Tests -->
    <Compile Include="CertificateChainValidation.cs" />
    <Compile Include="CertificateValidationClientServer.cs" />
    <Compile Include="CertificateValidationRemoteServer.cs" />
    <Compile Include="ClientAsyncAuthenticateTest.cs" />
    <Compile Include="ClientDefaultEncryptionTest.cs" />
    <Compile Include="ParameterValidationTest.cs" />
    <Compile Include="ServerAllowNoEncryptionTest.cs" />
    <Compile Include="ServerAsyncAuthenticateTest.cs" />
    <Compile Include="ServerNoEncryptionTest.cs" />
    <Compile Include="ServerRequireEncryptionTest.cs" />
    <Compile Include="SslStreamSchSendAuxRecordTest.cs" />
    <Compile Include="SslStreamStreamToStreamTest.cs" />
    <Compile Include="SslStreamNetworkStreamTest.cs" />
    <Compile Include="StreamAPMExtensions.cs" />
    <Compile Include="TransportContextTest.cs" />
    <!-- NegotiateStream Tests -->
    <Compile Include="NegotiateStreamStreamToStreamTest.cs" />
    <Compile Include="ServiceNameCollectionTest.cs" />
    <Compile Include="NegotiateStreamKerberosTest.cs" />
    <!-- Common test files -->
    <Compile Include="$(CommonTestPath)\System\PlatformDetection.cs">
      <Link>Common\System\PlatformDetection.cs</Link>
    </Compile>
    <Compile Include="$(CommonTestPath)\System\Net\Capability.Security.cs">
      <Link>Common\System\Net\Capability.Security.cs</Link>
    </Compile>
    <Compile Include="$(CommonTestPath)\System\Net\Configuration.cs">
      <Link>Common\System\Net\Configuration.cs</Link>
    </Compile>
    <Compile Include="$(CommonTestPath)\System\Net\Configuration.Security.cs">
      <Link>Common\System\Net\Configuration.Security.cs</Link>
    </Compile>
    <Compile Include="$(CommonTestPath)\System\Net\Configuration.Certificates.cs">
      <Link>Common\System\Net\Configuration.Certificates.cs</Link>
    </Compile>
    <Compile Include="$(CommonTestPath)\System\Net\HttpsTestServer.cs">
      <Link>Common\System\Net\HttpsTestServer.cs</Link>
    </Compile>
    <Compile Include="$(CommonTestPath)\System\Net\SslProtocolSupport.cs">
      <Link>Common\System\Net\SslProtocolSupport.cs</Link>
    </Compile>
    <Compile Include="$(CommonTestPath)\System\Net\TestLogging.cs">
      <Link>Common\System\Net\TestLogging.cs</Link>
    </Compile>
    <Compile Include="$(CommonTestPath)\System\Net\VerboseTestLogging.cs">
      <Link>Common\System\Net\VerboseTestLogging.cs</Link>
    </Compile>
    <Compile Include="$(CommonTestPath)\System\Net\EventSourceTestLogging.cs">
      <Link>Common\System\Net\EventSourceTestLogging.cs</Link>
    </Compile>
    <Compile Include="$(CommonTestPath)\System\Net\VirtualNetwork\VirtualNetwork.cs">
      <Link>Common\System\Net\VirtualNetwork\VirtualNetwork.cs</Link>
    </Compile>
    <Compile Include="$(CommonTestPath)\System\Net\VirtualNetwork\VirtualNetworkStream.cs">
      <Link>Common\System\Net\VirtualNetwork\VirtualNetworkStream.cs</Link>
    </Compile>
    <Compile Include="$(CommonTestPath)\System\Threading\Tasks\TaskAPMExtensions.cs">
      <Link>Common\System\Threading\Tasks\TaskAPMExtensions.cs</Link>
    </Compile>
    <Compile Include="$(CommonTestPath)\System\Threading\Tasks\TaskTimeoutExtensions.cs">
      <Link>Common\System\Threading\Tasks\TaskTimeoutExtensions.cs</Link>
    </Compile>
  </ItemGroup>
  <ItemGroup Condition="'$(TargetGroup)'=='netcoreapp1.1'">
    <!-- TODO #13070: Add net463 to the condition after the TFM gets updated to the actual .Net 4.6.3.-->
    <Compile Include="SslStreamAlertsTest.cs" />
    <Compile Include="SslStreamSystemDefaultsTest.cs" />
  </ItemGroup>
  <ItemGroup Condition="'$(TargetGroup)'=='netstandard1.7'">
    <Compile Include="LoggingTest.cs" />
    <Compile Include="$(CommonTestPath)\System\Diagnostics\Tracing\TestEventListener.cs">
      <Link>Common\System\Diagnostics\Tracing\TestEventListener.cs</Link>
    </Compile>
    <Compile Include="$(CommonTestPath)\System\Diagnostics\RemoteExecutorTestBase.cs">
      <Link>Common\System\Diagnostics\RemoteExecutorTestBase.cs</Link>
    </Compile>
    <Compile Include="$(CommonTestPath)\System\IO\FileCleanupTestBase.cs">
      <Link>Common\System\IO\FileCleanupTestBase.cs</Link>
    </Compile>
  </ItemGroup>
  <ItemGroup Condition=" '$(TargetsWindows)' == 'true' ">
    <Compile Include="IdentityValidator.Windows.cs" />
  </ItemGroup>
  <ItemGroup Condition=" '$(TargetsUnix)' == 'true' ">
    <Compile Include="IdentityValidator.Unix.cs" />
  </ItemGroup>
  <ItemGroup Condition=" '$(TargetsLinux)' == 'true' ">
    <None Include="..\Scripts\Unix\setup-kdc.sh">
      <CopyToOutputDirectory>Always</CopyToOutputDirectory>
    </None>
    <None Include="..\Scripts\Unix\krb5.conf">
      <CopyToOutputDirectory>Always</CopyToOutputDirectory>
    </None>
    <None Include="..\Scripts\Unix\kdc.conf.ubuntu">
      <CopyToOutputDirectory>Always</CopyToOutputDirectory>
    </None>
    <None Include="..\Scripts\Unix\kdc.conf.centos">
      <CopyToOutputDirectory>Always</CopyToOutputDirectory>
    </None>
    <None Include="..\Scripts\Unix\kdc.conf.opensuse">
      <CopyToOutputDirectory>Always</CopyToOutputDirectory>
    </None>
    <Compile Include="NegotiateStreamTestForUnix.cs" />
    <Compile Include="UnixGssFakeNegotiateStream.cs" />
    <Compile Include="UnixGssFakeStreamFramer.cs" />
    <Compile Include="$(CommonPath)\Interop\Unix\Interop.Libraries.cs">
      <Link>Common\Interop\Unix\Interop.Libraries.cs</Link>
    </Compile>
    <Compile Include="$(CommonPath)\Interop\Unix\System.Net.Security.Native\Interop.GssApiException.cs">
      <Link>Common\Interop\Unix\System.Net.Security.Native\Interop.GssApiException.cs</Link>
    </Compile>
    <Compile Include="$(CommonPath)\Interop\Unix\System.Net.Security.Native\Interop.GssBuffer.cs">
      <Link>Common\Interop\Unix\System.Net.Security.Native\Interop.GssBuffer.cs</Link>
    </Compile>
    <Compile Include="$(CommonPath)\Microsoft\Win32\SafeHandles\GssSafeHandles.cs">
      <Link>Common\Microsoft\Win32\SafeHandles\GssSafeHandles.cs</Link>
    </Compile>
    <Compile Include="$(CommonPath)\Interop\Unix\System.Net.Security.Native\Interop.NetSecurityNative.cs">
      <Link>Common\Interop\Unix\System.Net.Security.Native\Interop.NetSecurityNative.cs</Link>
    </Compile>
  </ItemGroup>
  <ItemGroup>
    <SupplementalTestData Include="$(PackagesDir)System.Net.TestData\1.0.0-prerelease\content\**\*.*" />
  </ItemGroup>
  <ItemGroup>
<<<<<<< HEAD
=======
    <ProjectReference Include="..\..\pkg\System.Net.Security.pkgproj">
      <Project>{89F37791-6254-4D60-AB96-ACD3CCA0E771}</Project>
      <Name>System.Net.Security</Name>
    </ProjectReference>
>>>>>>> e81aab7e
    <ProjectReference Include="$(CommonTestPath)\System\Diagnostics\RemoteExecutorConsoleApp\RemoteExecutorConsoleApp.csproj">
      <Project>{69e46a6f-9966-45a5-8945-2559fe337827}</Project>
      <Name>RemoteExecutorConsoleApp</Name>
    </ProjectReference>
  </ItemGroup>
  <Import Project="$([MSBuild]::GetDirectoryNameOfFileAbove($(MSBuildThisFileDirectory), dir.targets))\dir.targets" />
</Project><|MERGE_RESOLUTION|>--- conflicted
+++ resolved
@@ -144,13 +144,6 @@
     <SupplementalTestData Include="$(PackagesDir)System.Net.TestData\1.0.0-prerelease\content\**\*.*" />
   </ItemGroup>
   <ItemGroup>
-<<<<<<< HEAD
-=======
-    <ProjectReference Include="..\..\pkg\System.Net.Security.pkgproj">
-      <Project>{89F37791-6254-4D60-AB96-ACD3CCA0E771}</Project>
-      <Name>System.Net.Security</Name>
-    </ProjectReference>
->>>>>>> e81aab7e
     <ProjectReference Include="$(CommonTestPath)\System\Diagnostics\RemoteExecutorConsoleApp\RemoteExecutorConsoleApp.csproj">
       <Project>{69e46a6f-9966-45a5-8945-2559fe337827}</Project>
       <Name>RemoteExecutorConsoleApp</Name>
