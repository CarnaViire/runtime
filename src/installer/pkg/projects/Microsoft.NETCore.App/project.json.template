{
  "dependencies": {
<<<<<<< HEAD
    "Microsoft.Private.CoreFx.NETCoreApp": "4.4.0-beta-25106-01",
    "Microsoft.NETCore.Runtime.CoreCLR": "2.0.0-beta-25106-02",
    "Microsoft.DiaSymReader.Native": "1.4.0",
    "Microsoft.NETCore.Platforms": "2.0.0-beta-25106-01",
=======
    "Microsoft.CodeAnalysis.CSharp": {
      "version": "1.3.0",
      "exclude": "compile"
    },
    "Microsoft.Private.CoreFx.NETCoreApp": "4.4.0-beta-25107-03",
    "Microsoft.NETCore.Runtime.CoreCLR": "2.0.0-beta-25107-04",
    "Microsoft.DiaSymReader.Native": "1.4.0",
    "Libuv": "1.10.0-preview1-22036",
    "Microsoft.NETCore.Platforms": "2.0.0-beta-25107-03",
>>>>>>> ea728170
    "NETStandard.Library": "2.0.0-beta-25107-01"
  },
  "frameworks": {
    "netcoreapp2.0": {}
  },
  "runtimes": {
    "{RID}": {}
  }
}<|MERGE_RESOLUTION|>--- conflicted
+++ resolved
@@ -1,21 +1,9 @@
 {
   "dependencies": {
-<<<<<<< HEAD
-    "Microsoft.Private.CoreFx.NETCoreApp": "4.4.0-beta-25106-01",
-    "Microsoft.NETCore.Runtime.CoreCLR": "2.0.0-beta-25106-02",
-    "Microsoft.DiaSymReader.Native": "1.4.0",
-    "Microsoft.NETCore.Platforms": "2.0.0-beta-25106-01",
-=======
-    "Microsoft.CodeAnalysis.CSharp": {
-      "version": "1.3.0",
-      "exclude": "compile"
-    },
     "Microsoft.Private.CoreFx.NETCoreApp": "4.4.0-beta-25107-03",
     "Microsoft.NETCore.Runtime.CoreCLR": "2.0.0-beta-25107-04",
     "Microsoft.DiaSymReader.Native": "1.4.0",
-    "Libuv": "1.10.0-preview1-22036",
     "Microsoft.NETCore.Platforms": "2.0.0-beta-25107-03",
->>>>>>> ea728170
     "NETStandard.Library": "2.0.0-beta-25107-01"
   },
   "frameworks": {
